#!/usr/bin/env python

import json
import random
from functools import partial
from pathlib import Path

import hydra
import polars as pl
from loguru import logger
from omegaconf import DictConfig, OmegaConf

from MEDS_polars_functions.filter_patients_by_length import (
    filter_patients_by_num_events,
    filter_patients_by_num_measurements,
)
from MEDS_polars_functions.mapper import wrap as rwlock_wrap
from MEDS_polars_functions.utils import hydra_loguru_init, write_lazyframe


@hydra.main(version_base=None, config_path="../../configs", config_name="preprocess")
def main(cfg: DictConfig):
    """TODO."""

    hydra_loguru_init()

    logger.info(
        f"Running with config:\n{OmegaConf.to_yaml(cfg)}\n"
        f"Stage: {cfg.stage}\n\n"
        f"Stage config:\n{OmegaConf.to_yaml(cfg.stage_cfg)}"
    )

    input_dir = Path(cfg.stage_cfg.data_input_dir)
    output_dir = Path(cfg.stage_cfg.output_dir)

<<<<<<< HEAD
    shards = json.loads((cfg.input_dir / "splits.json").read_text())
=======
    shards = json.loads((Path(cfg.input_dir) / "splits.json").read_text())
>>>>>>> f368bbef

    patient_splits = list(shards.keys())
    random.shuffle(patient_splits)

    compute_fns = []
    if cfg.stage_cfg.min_measurements_per_patient:
        logger.info(
            f"Filtering patients with fewer than {cfg.stage_cfg.min_measurements_per_patient} measurements "
            "(observations of any kind)."
        )
        compute_fns.append(
            partial(
                filter_patients_by_num_measurements,
                min_measurements_per_patient=cfg.stage_cfg.min_measurements_per_patient,
            )
        )
    if cfg.stage_cfg.min_events_per_patient:
        logger.info(
            f"Filtering patients with fewer than {cfg.stage_cfg.min_events_per_patient} events "
            "(unique timepoints)."
        )
        compute_fns.append(
            partial(
                filter_patients_by_num_events, min_events_per_patient=cfg.stage_cfg.min_events_per_patient
            )
        )

    for sp in patient_splits:
<<<<<<< HEAD
        in_fp = input_dir / "final_cohort" / f"{sp}.parquet"
=======
        in_fp = input_dir / f"{sp}.parquet"
>>>>>>> f368bbef
        out_fp = output_dir / f"{sp}.parquet"

        logger.info(f"Filtering {str(in_fp.resolve())} into {str(out_fp.resolve())}")

        rwlock_wrap(
            in_fp,
            out_fp,
            pl.scan_parquet,
            write_lazyframe,
            *compute_fns,
            do_return=False,
            cache_intermediate=False,
            do_overwrite=cfg.do_overwrite,
        )

    logger.info("Filtered patients.")


if __name__ == "__main__":
    main()<|MERGE_RESOLUTION|>--- conflicted
+++ resolved
@@ -33,11 +33,7 @@
     input_dir = Path(cfg.stage_cfg.data_input_dir)
     output_dir = Path(cfg.stage_cfg.output_dir)
 
-<<<<<<< HEAD
-    shards = json.loads((cfg.input_dir / "splits.json").read_text())
-=======
     shards = json.loads((Path(cfg.input_dir) / "splits.json").read_text())
->>>>>>> f368bbef
 
     patient_splits = list(shards.keys())
     random.shuffle(patient_splits)
@@ -66,11 +62,7 @@
         )
 
     for sp in patient_splits:
-<<<<<<< HEAD
-        in_fp = input_dir / "final_cohort" / f"{sp}.parquet"
-=======
         in_fp = input_dir / f"{sp}.parquet"
->>>>>>> f368bbef
         out_fp = output_dir / f"{sp}.parquet"
 
         logger.info(f"Filtering {str(in_fp.resolve())} into {str(out_fp.resolve())}")
