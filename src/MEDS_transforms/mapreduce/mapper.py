"""Basic utilities for parallelizable map operations on sharded MEDS datasets with caching and locking."""

import inspect
from collections.abc import Callable, Generator
from datetime import datetime
from enum import Enum, StrEnum, auto
from functools import partial, wraps
from pathlib import Path
from typing import Any, NotRequired, TypedDict, TypeVar

import hydra
import polars as pl
from loguru import logger
from omegaconf import DictConfig, ListConfig

from ..parser import is_matcher, matcher_to_expr
from ..utils import stage_init, write_lazyframe
from .utils import rwlock_wrap, shard_iterator

DF_T = TypeVar("DF_T")

COMPUTE_FN_T = Callable[[DF_T], DF_T]
COMPUTE_FN_UNBOUND_T = Callable[..., DF_T]
COMPUTE_FNTR_T = Callable[..., COMPUTE_FN_T]
ANY_COMPUTE_FN_T = COMPUTE_FN_T | COMPUTE_FN_UNBOUND_T | COMPUTE_FNTR_T


class ComputeFnArgs(TypedDict, total=False):
    df: NotRequired[DF_T]
    cfg: NotRequired[DictConfig]
    stage_cfg: NotRequired[DictConfig]
    code_modifiers: NotRequired[list[str]]
    code_metadata: NotRequired[pl.DataFrame]


SHARD_GEN_T = Generator[tuple[Path, Path], None, None]
SHARD_ITR_FNTR_T = Callable[[DictConfig], SHARD_GEN_T]


class ComputeFnType(Enum):
    """Stores the three types of compute functions that can be used in this utility.

    Attributes:
        DIRECT: A direct compute function that maps a DataFrame to a DataFrame.
        UNBOUND: An unbound compute function that needs to be called with additional parameters in addition to
            the input DataFrame, but still returns a DataFrame.
        FUNCTOR: A functor that needs to be called with non "df" args to return a direct compute function.
    """

    DIRECT = auto()
    UNBOUND = auto()
    FUNCTOR = auto()


def compute_fn_type(compute_fn: ANY_COMPUTE_FN_T) -> ComputeFnType | None:
    """Determine the type of a compute function, or return None if the type matches no compute function type.

    Returns the type of the compute function:
      - ComputeFnType.DIRECT if the compute function is a direct compute function -- i.e., if it takes only a
        single parameter named ``"df"`` and if the return annotation (if one exists) is not a
        `collections.abc.Callable` type annotation.
      - ComputeFnType.UNBOUND if the compute function is an unbound compute function -- i.e., if it takes a
        ``"df"`` parameter and at least one other parameter among the set of allowed additional or functor
        parameters, and if the return annotation (if one exists) is not a `collections.abc.Callable` type
        annotation.
      - ComputeFnType.FUNCTOR if the compute function is a functor that returns a direct compute function when
        called with the appropriate parameters -- i.e., if it takes no ``"df"`` parameter, if all parameters
        are among the allowed functor parameters, and if the return annotation (if one exists) is a
        `collections.abc.Callable` type annotation.

    Allowed functor parameters are:
      - "cfg" for the DictConfig configuration object.
      - "stage_cfg" for the DictConfig stage configuration object.
      - "code_modifiers" for a list of code modifier columns.
      - "code_metadata" for a Polars DataFrame of code metadata

    Args:
        compute_fn: The compute function to check.

    Examples:
        >>> def compute_fn(df: pl.DataFrame) -> pl.DataFrame: return df
        >>> compute_fn_type(compute_fn)
        <ComputeFnType.DIRECT: 1>
        >>> def compute_fn(df: pl.DataFrame) -> dict[Any, list[Any]]: return df.to_dict(as_series=False)
        >>> compute_fn_type(compute_fn)
        <ComputeFnType.DIRECT: 1>
        >>> def compute_fn(df: pl.DataFrame): return None
        >>> compute_fn_type(compute_fn)
        <ComputeFnType.DIRECT: 1>
        >>> def compute_fn(foo: pl.DataFrame): return None
        >>> compute_fn_type(compute_fn) is None
        True
        >>> def compute_fn(df: pl.DataFrame, cfg: DictConfig) -> pl.DataFrame: return df
        >>> compute_fn_type(compute_fn)
        <ComputeFnType.UNBOUND: 2>
        >>> def compute_fn(df: pl.DataFrame, foo: DictConfig) -> pl.DataFrame: return df
        >>> compute_fn_type(compute_fn) is None
        True
        >>> def compute_fn(df: pl.LazyFrame, cfg: DictConfig): return df
        >>> compute_fn_type(compute_fn)
        <ComputeFnType.UNBOUND: 2>
        >>> def compute_fn(cfg: DictConfig) -> Callable[[pl.DataFrame], pl.DataFrame]: return lambda df: df
        >>> compute_fn_type(compute_fn)
        <ComputeFnType.FUNCTOR: 3>
        >>> def compute_fn(cfg: DictConfig): return lambda df: df
        >>> compute_fn_type(compute_fn)
        <ComputeFnType.FUNCTOR: 3>
        >>> def compute_fn(df: pl.DataFrame, cfg: DictConfig) -> Callable[[pl.DataFrame], pl.DataFrame]:
        ...     return lambda df: df
        >>> compute_fn_type(compute_fn) is None
        True
    """
    sig = inspect.signature(compute_fn)

    allowed_params = {*ComputeFnArgs.__required_keys__, *ComputeFnArgs.__optional_keys__}
    all_params_allowed = all(param in allowed_params for param in sig.parameters.keys())
    if not all_params_allowed:
        return None

    has_df_param = "df" in sig.parameters
    has_only_df_param = has_df_param and (len(sig.parameters) == 1)
    has_return_annotation = sig.return_annotation.__name__ != "_empty"
    has_callable_return = sig.return_annotation.__name__ == "Callable"

    if has_only_df_param:
        if has_return_annotation:
            return ComputeFnType.DIRECT if not has_callable_return else None
        return ComputeFnType.DIRECT
    elif has_df_param:
        if has_return_annotation:
            return ComputeFnType.UNBOUND if not has_callable_return else None
        return ComputeFnType.UNBOUND
    else:
        if has_return_annotation:
            return ComputeFnType.FUNCTOR if has_callable_return else None
        return ComputeFnType.FUNCTOR


def identity_fn(df: Any) -> Any:
    """A "null" compute function that returns the input DataFrame as is.

    Args:
        df: The input DataFrame.

    Returns:
        The input DataFrame.

    Examples:
        >>> df = pl.DataFrame({"a": [1, 2, 3], "b": [4, 5, 6]})
        >>> (identity_fn(df) == df).select(pl.all_horizontal(pl.all().all())).item()
        True
    """

    return df


def read_and_filter_fntr(filter_expr: pl.Expr, read_fn: Callable[[Path], DF_T]) -> Callable[[Path], DF_T]:
    """Create a function that reads a DataFrame from a file and filters it based on a given expression.

    This is specified as a functor in this way to allow it to modify arbitrary other read functions for use in
    different mapreduce pipelines.

    Args:
        filter_expr: The filter expression to apply to the DataFrame.
        read_fn: The read function to use to read the DataFrame.

    Returns:
        A function that reads a DataFrame from a file and filters it based on the given expression.

    Examples:
        >>> dfs = {
        ...     "df1": pl.DataFrame({"a": [1, 2, 3], "b": [4, 5, 6]}),
        ...     "df2": pl.DataFrame({"a": [4, 5, 6], "b": [7, 8, 9]})
        ... }
        >>> read_fn = lambda key: dfs[key]
        >>> fn = read_and_filter_fntr((pl.col("a") % 2) == 0, read_fn)
        >>> fn("df1")
        shape: (1, 2)
        ┌─────┬─────┐
        │ a   ┆ b   │
        │ --- ┆ --- │
        │ i64 ┆ i64 │
        ╞═════╪═════╡
        │ 2   ┆ 5   │
        └─────┴─────┘
        >>> fn("df2")
        shape: (2, 2)
        ┌─────┬─────┐
        │ a   ┆ b   │
        │ --- ┆ --- │
        │ i64 ┆ i64 │
        ╞═════╪═════╡
        │ 4   ┆ 7   │
        │ 6   ┆ 9   │
        └─────┴─────┘
        >>> fn = read_and_filter_fntr((pl.col("b") % 2) == 0, read_fn)
        >>> fn("df1")
        shape: (2, 2)
        ┌─────┬─────┐
        │ a   ┆ b   │
        │ --- ┆ --- │
        │ i64 ┆ i64 │
        ╞═════╪═════╡
        │ 1   ┆ 4   │
        │ 3   ┆ 6   │
        └─────┴─────┘
        >>> fn("df2")
        shape: (1, 2)
        ┌─────┬─────┐
        │ a   ┆ b   │
        │ --- ┆ --- │
        │ i64 ┆ i64 │
        ╞═════╪═════╡
        │ 5   ┆ 8   │
        └─────┴─────┘
    """

    def read_and_filter(in_fp: Path) -> DF_T:
        return read_fn(in_fp).filter(filter_expr)

    return read_and_filter


MATCH_REVISE_KEY = "_match_revise"
MATCHER_KEY = "_matcher"
MATCH_REVISE_MODE_KEY = "_match_revise_mode"


class MatchReviseMode(StrEnum):
    """The different modes for match and revise operations.

    Future modes to be considered, match and add, multi-match and add, filter and revise, multi-filter and
    revise.

    Attributes:
        MATCH_AND_REVISE: The match and revise mode, which iterates through the list of matcher/function pairs
            and filters the input DataFrame for rows that match the matcher and applies a local compute
            function to the filtered DataFrame. The DataFrame to be matched in future iterations is restricted
            to only those rows that have not yet been matched. The unmatched dataframe at the end of the
            operation is concatenated with the outputs of all intermediate dataframes.
        MULTI_MATCH_AND_REVISE: The match and revise mode, which iterates through the list of matcher/function
            pairs and filters the input DataFrame for rows that match the matcher and applies a local compute
            function to the filtered DataFrame. The DataFrame to be matched in future iterations is the entire
            raw dataframe, including rows that have already been matched. The portion of the dataframe that
            didn't match anything on input is concatenated with the outputs of all intermediate dataframes.
    """

    MATCH_AND_REVISE = auto()
    MULTI_MATCH_AND_REVISE = auto()


def is_match_revise(stage_cfg: DictConfig) -> bool:
    """Check if the stage configuration is in a match and revise format.

    Examples:
        >>> is_match_revise(DictConfig({"_match_revise": []}))
        False
        >>> is_match_revise(DictConfig({"_match_revise": [{"_matcher": {"code": "CODE//TEMP"}}]}))
        True
        >>> is_match_revise(DictConfig({"foo": "bar"}))
        False
    """
    return bool(stage_cfg.get(MATCH_REVISE_KEY, False))


def validate_match_revise(stage_cfg: DictConfig):
    """Validate that the stage configuration is in a match and revise format.

    Examples:
        >>> validate_match_revise(DictConfig({"foo": []}))
        Traceback (most recent call last):
            ...
        ValueError: Stage configuration must contain a _match_revise key
        >>> validate_match_revise(DictConfig({"_match_revise": "foo"}))
        Traceback (most recent call last):
            ...
        ValueError: Match revise options must be a list, got <class 'str'>
        >>> validate_match_revise(DictConfig({"_match_revise": [1]}))
        Traceback (most recent call last):
            ...
        ValueError: Match revise config 0 must be a dict, got <class 'int'>
        >>> validate_match_revise(DictConfig({"_match_revise": [{"_matcher": {"foo": "bar"}}, 1]}))
        Traceback (most recent call last):
            ...
        ValueError: Match revise config 1 must be a dict, got <class 'int'>
        >>> validate_match_revise(DictConfig({"_match_revise": [{"foo": "bar"}]}))
        Traceback (most recent call last):
            ...
        ValueError: Match revise config 0 must contain a _matcher key
        >>> validate_match_revise(DictConfig({"_match_revise": [{"_matcher": {32: "bar"}}]}))
        Traceback (most recent call last):
            ...
        ValueError: Match revise config 0 must contain a valid matcher in _matcher: ...
        >>> validate_match_revise(DictConfig({"_match_revise": [{"_matcher": {"code": "CODE//TEMP"}}]}))
    """

    if MATCH_REVISE_KEY not in stage_cfg:
        raise ValueError(f"Stage configuration must contain a {MATCH_REVISE_KEY} key")

    match_revise_options = stage_cfg[MATCH_REVISE_KEY]
    if not isinstance(match_revise_options, (list, ListConfig)):
        raise ValueError(f"Match revise options must be a list, got {type(match_revise_options)}")

    for i, match_revise_cfg in enumerate(match_revise_options):
        if not isinstance(match_revise_cfg, (dict, DictConfig)):
            raise ValueError(f"Match revise config {i} must be a dict, got {type(match_revise_cfg)}")

        if MATCHER_KEY not in match_revise_cfg:
            raise ValueError(f"Match revise config {i} must contain a {MATCHER_KEY} key")

        matcher_valid, matcher_errs = is_matcher(match_revise_cfg[MATCHER_KEY])
        if not matcher_valid:
            raise ValueError(
                f"Match revise config {i} must contain a valid matcher in {MATCHER_KEY}: {matcher_errs}"
            )


def match_revise_fntr(cfg: DictConfig, stage_cfg: DictConfig, compute_fn: ANY_COMPUTE_FN_T) -> COMPUTE_FN_T:
    """A functor that creates a match & revise compute function based on the given configuration.

    Stage configurations for match & revise must be in a match and revise format. Consider the below example,
    showing the ``stage_cfg`` object in ``yaml`` format:

        ```yaml
        global_arg_1: "foo"
        _match_revise:
          - _matcher: {code: "CODE//BAR"}
            local_arg_1: "bar"
          - _matcher: {code: "CODE//BAZ"}
            local_arg_1: "baz"
        ```

    This configuration will create a match & revise compute function that will filter the input DataFrame for
    rows that match the ``CODE//BAR`` code and apply the compute function with the ``local_arg_1=bar``
    parameter, and then filter the input DataFrame for rows that match the ``CODE//BAZ`` code and apply the
    compute function with the ``local_arg_1=baz`` parameter. Both of these local compute functions will be
    applied to the input DataFrame in sequence, and the resulting DataFrames will be concatenated alongside
    any of the dataframe that matches no matcher (which will be left unmodified) and merged in a sorted way
    that respects the ``subject_id``, ``time`` ordering first, then the order of the match & revise blocks
    themselves, then the order of the rows in each match & revise block output. Each local compute function
    will also use the ``global_arg_1=foo`` parameter.

    Args:
        cfg: The DictConfig configuration object.
        stage_cfg: The DictConfig stage configuration object. This stage configuration must be in a match and
            revise format, meaning it must have a key ``"_match_revise"`` that contains a list of local match
            & revise configurations. Each local match & revise configuration must contain a key ``"_matcher"``
            which links to the matcher configuration to use to filter the input DataFrame for the local
            compute execution, and all other keys are local configuration parameters to be used in the local
            compute execution.
        compute_fn: The compute function to bind to the match & revise configuration local arguments.

    Returns:
        A function that applies the match & revise compute function to the input DataFrame.

    Raises:
        ValueError: If the stage configuration is not in a match and revise format.

    Examples:
        >>> df = pl.DataFrame({
        ...     "subject_id": [1, 1, 1, 2, 2, 2],
        ...     "time": [1, 2, 2, 1, 1, 2],
        ...     "initial_idx": [0, 1, 2, 3, 4, 5],
        ...     "code": ["FINAL", "CODE//TEMP_2", "CODE//TEMP_1", "FINAL", "CODE//TEMP_2", "CODE//TEMP_1"]
        ... })
        >>> def compute_fn(df: pl.DataFrame, stage_cfg: DictConfig) -> pl.DataFrame:
        ...     return df.with_columns(
        ...         pl.col("code").str.slice(0, len("CODE//")) +
        ...         stage_cfg.local_code_mid + "//" + stage_cfg.global_code_end
        ...     )
        >>> stage_cfg = DictConfig({
        ...     "global_code_end": "foo",
        ...     "_match_revise": [
        ...         {"_matcher": {"code": "CODE//TEMP_1"}, "local_code_mid": "bar"},
        ...         {"_matcher": {"code": "CODE//TEMP_2"}, "local_code_mid": "baz"}
        ...     ]
        ... })
        >>> cfg = DictConfig({"stage_cfg": stage_cfg})
        >>> match_revise_fn = match_revise_fntr(cfg, stage_cfg, compute_fn)
        >>> match_revise_fn(df.lazy()).collect()
        shape: (6, 4)
        ┌────────────┬──────┬─────────────┬────────────────┐
        │ subject_id ┆ time ┆ initial_idx ┆ code           │
        │ ---        ┆ ---  ┆ ---         ┆ ---            │
        │ i64        ┆ i64  ┆ i64         ┆ str            │
        ╞════════════╪══════╪═════════════╪════════════════╡
        │ 1          ┆ 1    ┆ 0           ┆ FINAL          │
        │ 1          ┆ 2    ┆ 2           ┆ CODE//bar//foo │
        │ 1          ┆ 2    ┆ 1           ┆ CODE//baz//foo │
        │ 2          ┆ 1    ┆ 4           ┆ CODE//baz//foo │
        │ 2          ┆ 1    ┆ 3           ┆ FINAL          │
        │ 2          ┆ 2    ┆ 5           ┆ CODE//bar//foo │
        └────────────┴──────┴─────────────┴────────────────┘
        >>> stage_cfg = DictConfig({
        ...     "global_code_end": "foo",
        ...     "_match_revise": [
        ...         {"_matcher": {"code": "CODE//TEMP_2"}, "local_code_mid": "bizz"},
        ...         {"_matcher": {"code": "CODE//TEMP_1"}, "local_code_mid": "foo", "global_code_end": "bar"},
        ...     ]
        ... })
        >>> cfg = DictConfig({"stage_cfg": stage_cfg})
        >>> match_revise_fn = match_revise_fntr(cfg, stage_cfg, compute_fn)
        >>> match_revise_fn(df.lazy()).collect()
        shape: (6, 4)
        ┌────────────┬──────┬─────────────┬─────────────────┐
        │ subject_id ┆ time ┆ initial_idx ┆ code            │
        │ ---        ┆ ---  ┆ ---         ┆ ---             │
        │ i64        ┆ i64  ┆ i64         ┆ str             │
        ╞════════════╪══════╪═════════════╪═════════════════╡
        │ 1          ┆ 1    ┆ 0           ┆ FINAL           │
        │ 1          ┆ 2    ┆ 1           ┆ CODE//bizz//foo │
        │ 1          ┆ 2    ┆ 2           ┆ CODE//foo//bar  │
        │ 2          ┆ 1    ┆ 4           ┆ CODE//bizz//foo │
        │ 2          ┆ 1    ┆ 3           ┆ FINAL           │
        │ 2          ┆ 2    ┆ 5           ┆ CODE//foo//bar  │
        └────────────┴──────┴─────────────┴─────────────────┘
        >>> stage_cfg = DictConfig({
        ...     "global_code_end": "foo", "_match_revise": [{"_matcher": {"missing": "CODE//TEMP_2"}}]
        ... })
        >>> cfg = DictConfig({"stage_cfg": stage_cfg})
        >>> match_revise_fn = match_revise_fntr(cfg, stage_cfg, compute_fn)
        >>> match_revise_fn(df.lazy()).collect() # doctest: +NORMALIZE_WHITESPACE
        Traceback (most recent call last):
            ...
        ValueError: Missing needed columns {'missing'} for local matcher 0:
            [(col("missing")) == (String(CODE//TEMP_2))].all_horizontal()
        Columns available: 'code', 'initial_idx', 'subject_id', 'time'
        >>> stage_cfg = DictConfig({"global_code_end": "foo"})
        >>> cfg = DictConfig({"stage_cfg": stage_cfg})
        >>> match_revise_fn = match_revise_fntr(cfg, stage_cfg, compute_fn)
        Traceback (most recent call last):
            ...
        ValueError: Invalid match and revise configuration...
    """
    try:
        validate_match_revise(stage_cfg)
    except ValueError as e:
        raise ValueError("Invalid match and revise configuration") from e

    stage_cfg = hydra.utils.instantiate(stage_cfg)

    match_revise_mode = stage_cfg.pop(MATCH_REVISE_MODE_KEY, "match_and_revise")
    if match_revise_mode not in {x.value for x in MatchReviseMode}:
        raise ValueError(f"Invalid match and revise mode: {match_revise_mode}")

    matchers_and_fns = []
    for match_revise_cfg in stage_cfg.pop(MATCH_REVISE_KEY):
        matcher, cols = matcher_to_expr(match_revise_cfg.pop(MATCHER_KEY))
        local_stage_cfg = DictConfig({**stage_cfg, **match_revise_cfg})
        local_compute_fn = bind_compute_fn(cfg, local_stage_cfg, compute_fn)

        matchers_and_fns.append((matcher, cols, local_compute_fn))

    @wraps(compute_fn)
    def match_revise_fn(df: DF_T) -> DF_T:
        matchable_df = df
        cols = set(df.collect_schema().names())

        revision_parts = []
        final_part_filters = []
        for i, (matcher_expr, need_cols, local_compute_fn) in enumerate(matchers_and_fns):
            if not need_cols.issubset(cols):
                cols_str = "', '".join(x for x in sorted(cols))
                raise ValueError(
                    f"Missing needed columns {need_cols - cols} for local matcher {i}: "
                    f"{matcher_expr}\nColumns available: '{cols_str}'"
                )
            matched_df = matchable_df.filter(matcher_expr)

            match match_revise_mode:
                case MatchReviseMode.MATCH_AND_REVISE:
                    matchable_df = matchable_df.filter(~matcher_expr)
                case MatchReviseMode.MULTI_MATCH_AND_REVISE:
                    final_part_filters.append(~matcher_expr)

            revision_parts.append(local_compute_fn(matched_df))

<<<<<<< HEAD
        revision_parts.append(unmatched_df)
        return pl.concat(revision_parts, how="vertical").sort(["subject_id", "time"], maintain_order=True)
=======
        if final_part_filters:
            revision_parts.append(matchable_df.filter(pl.all_horizontal(final_part_filters)))
        else:
            revision_parts.append(matchable_df)
        return pl.concat(revision_parts, how="vertical").sort(["patient_id", "time"], maintain_order=True)
>>>>>>> 3f73a35c

    return match_revise_fn


def bind_compute_fn(cfg: DictConfig, stage_cfg: DictConfig, compute_fn: ANY_COMPUTE_FN_T) -> COMPUTE_FN_T:
    """Bind the compute function to the appropriate parameters based on the type of the compute function.

    Args:
        cfg: The DictConfig configuration object.
        stage_cfg: The DictConfig stage configuration object. This is separated from the ``cfg`` argument
            because in some cases, such as under the match & revise paradigm, the stage config may be modified
            dynamically under different matcher conditions to yield different compute functions.
        compute_fn: The compute function to bind.

    Returns:
        The compute function bound to the appropriate parameters.

    Raises:
        ValueError: If the compute function is not a valid compute function.

    Examples:
        >>> compute_fn = bind_compute_fn(DictConfig({}), DictConfig({}), None)
        >>> compute_fn("foobar")
        'foobar'
        >>> def compute_fntr(df: pl.DataFrame, cfg: DictConfig) -> pl.DataFrame:
        ...     return df.with_columns(pl.lit(cfg.val).alias("val"))
        >>> compute_fn = bind_compute_fn(DictConfig({"val": "foo"}), None, compute_fntr)
        >>> compute_fn(pl.DataFrame({"a": [1, 2, 3]}))
        shape: (3, 2)
        ┌─────┬─────┐
        │ a   ┆ val │
        │ --- ┆ --- │
        │ i64 ┆ str │
        ╞═════╪═════╡
        │ 1   ┆ foo │
        │ 2   ┆ foo │
        │ 3   ┆ foo │
        └─────┴─────┘
        >>> def compute_fntr(cfg: DictConfig) -> Callable[[pl.DataFrame], pl.DataFrame]:
        ...     return lambda df: df.with_columns(pl.lit(cfg.val).alias("val"))
        >>> compute_fn = bind_compute_fn(DictConfig({"val": "foo"}), None, compute_fntr)
        >>> compute_fn(pl.DataFrame({"a": [1, 2, 3]}))
        shape: (3, 2)
        ┌─────┬─────┐
        │ a   ┆ val │
        │ --- ┆ --- │
        │ i64 ┆ str │
        ╞═════╪═════╡
        │ 1   ┆ foo │
        │ 2   ┆ foo │
        │ 3   ┆ foo │
        └─────┴─────┘
        >>> def compute_fntr(stage_cfg, cfg) -> Callable[[pl.DataFrame], pl.DataFrame]:
        ...     return lambda df: df.with_columns(
        ...         pl.lit(stage_cfg.val).alias("stage_val"), pl.lit(cfg.val).alias("cfg_val")
        ...     )
        >>> compute_fn = bind_compute_fn(DictConfig({"val": "quo"}), DictConfig({"val": "bar"}), compute_fntr)
        >>> compute_fn(pl.DataFrame({"a": [1, 2, 3]}))
        shape: (3, 3)
        ┌─────┬───────────┬─────────┐
        │ a   ┆ stage_val ┆ cfg_val │
        │ --- ┆ ---       ┆ ---     │
        │ i64 ┆ str       ┆ str     │
        ╞═════╪═══════════╪═════════╡
        │ 1   ┆ bar       ┆ quo     │
        │ 2   ┆ bar       ┆ quo     │
        │ 3   ┆ bar       ┆ quo     │
        └─────┴───────────┴─────────┘
        >>> def compute_fntr(df, code_metadata):
        ...     return df.join(code_metadata, on="a")
        >>> code_metadata_df = pl.DataFrame({"a": [1, 2, 3], "b": [4, 5, 6]})
        >>> from tempfile import TemporaryDirectory
        >>> with TemporaryDirectory() as tmpdir:
        ...     code_metadata_fp = Path(tmpdir) / "codes.parquet"
        ...     code_metadata_df.write_parquet(code_metadata_fp)
        ...     stage_cfg = DictConfig({"metadata_input_dir": tmpdir})
        ...     compute_fn = bind_compute_fn(DictConfig({}), stage_cfg, compute_fntr)
        ...     compute_fn(pl.DataFrame({"a": [1, 2, 3]}))
        shape: (3, 2)
        ┌─────┬─────┐
        │ a   ┆ b   │
        │ --- ┆ --- │
        │ i64 ┆ i64 │
        ╞═════╪═════╡
        │ 1   ┆ 4   │
        │ 2   ┆ 5   │
        │ 3   ┆ 6   │
        └─────┴─────┘
        >>> def compute_fntr(df: pl.DataFrame, cfg: DictConfig) -> Callable[[pl.DataFrame], pl.DataFrame]:
        ...     return lambda df: df
        >>> bind_compute_fn(DictConfig({}), DictConfig({}), compute_fntr)
        Traceback (most recent call last):
            ...
        ValueError: Invalid compute function
    """

    def fntr_params(compute_fn: ANY_COMPUTE_FN_T) -> ComputeFnArgs:
        compute_fn_params = inspect.signature(compute_fn).parameters
        kwargs = ComputeFnArgs()

        if "cfg" in compute_fn_params:
            kwargs["cfg"] = cfg
        if "stage_cfg" in compute_fn_params:
            kwargs["stage_cfg"] = stage_cfg
        if "code_modifiers" in compute_fn_params:
            code_modifiers = cfg.get("code_modifiers", None)
            kwargs["code_modifiers"] = code_modifiers
        if "code_metadata" in compute_fn_params:
            kwargs["code_metadata"] = pl.read_parquet(
                Path(stage_cfg.metadata_input_dir) / "codes.parquet", use_pyarrow=True
            )
        return kwargs

    if compute_fn is None:
        return identity_fn
    match compute_fn_type(compute_fn):
        case ComputeFnType.DIRECT:
            pass
        case ComputeFnType.UNBOUND:
            compute_fn = partial(compute_fn, **fntr_params(compute_fn))
        case ComputeFnType.FUNCTOR:
            compute_fn = compute_fn(**fntr_params(compute_fn))
        case _:
            raise ValueError("Invalid compute function")

    return compute_fn


def map_over(
    cfg: DictConfig,
    compute_fn: COMPUTE_FN_T | None = None,
    read_fn: Callable[[Path], DF_T] = partial(pl.scan_parquet, glob=False),
    write_fn: Callable[[DF_T, Path], None] = write_lazyframe,
    shard_iterator_fntr: SHARD_ITR_FNTR_T = shard_iterator,
) -> list[Path]:
    stage_init(cfg)

    start = datetime.now()

    train_only = cfg.stage_cfg.get("train_only", False)
    split_fp = Path(cfg.input_dir) / "metadata" / "subject_split.parquet"

    shards, includes_only_train = shard_iterator_fntr(cfg)

    if train_only:
        if includes_only_train:
            logger.info(
                f"Processing train split only via shard prefix. Not filtering with {str(split_fp.resolve())}."
            )
        elif split_fp.exists():
            logger.info(f"Processing train split only by filtering read dfs via {str(split_fp.resolve())}")
            train_subjects = (
                pl.scan_parquet(split_fp)
                .filter(pl.col("split") == "train")
                .select(pl.col("subject_id"))
                .collect()
                .to_list()
            )
            read_fn = read_and_filter_fntr(train_subjects, read_fn)
        else:
            raise FileNotFoundError(
                f"Train split requested, but shard prefixes can't be used and "
                f"subject split file not found at {str(split_fp.resolve())}."
            )
    elif includes_only_train:
        raise ValueError("All splits should be used, but shard iterator is returning only train splits?!?")

    if is_match_revise(cfg.stage_cfg):
        compute_fn = match_revise_fntr(cfg, cfg.stage_cfg, compute_fn)
    else:
        compute_fn = bind_compute_fn(cfg, cfg.stage_cfg, compute_fn)

    all_out_fps = []
    for in_fp, out_fp in shards:
        logger.info(f"Processing {str(in_fp.resolve())} into {str(out_fp.resolve())}")
        rwlock_wrap(
            in_fp,
            out_fp,
            read_fn,
            write_fn,
            compute_fn,
            do_overwrite=cfg.do_overwrite,
        )
        all_out_fps.append(out_fp)

    logger.info(f"Finished mapping in {datetime.now() - start}")
    return all_out_fps<|MERGE_RESOLUTION|>--- conflicted
+++ resolved
@@ -11,6 +11,7 @@
 import hydra
 import polars as pl
 from loguru import logger
+from meds import subject_id_field
 from omegaconf import DictConfig, ListConfig
 
 from ..parser import is_matcher, matcher_to_expr
@@ -475,16 +476,11 @@
 
             revision_parts.append(local_compute_fn(matched_df))
 
-<<<<<<< HEAD
-        revision_parts.append(unmatched_df)
-        return pl.concat(revision_parts, how="vertical").sort(["subject_id", "time"], maintain_order=True)
-=======
         if final_part_filters:
             revision_parts.append(matchable_df.filter(pl.all_horizontal(final_part_filters)))
         else:
             revision_parts.append(matchable_df)
-        return pl.concat(revision_parts, how="vertical").sort(["patient_id", "time"], maintain_order=True)
->>>>>>> 3f73a35c
+        return pl.concat(revision_parts, how="vertical").sort([subject_id_field, "time"], maintain_order=True)
 
     return match_revise_fn
 
@@ -639,7 +635,7 @@
             train_subjects = (
                 pl.scan_parquet(split_fp)
                 .filter(pl.col("split") == "train")
-                .select(pl.col("subject_id"))
+                .select(subject_id_field)
                 .collect()
                 .to_list()
             )
